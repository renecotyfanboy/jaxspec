[tool.poetry]
name = "jaxspec"
version = "0.2.0"
description = "jaxspec is a bayesian spectral fitting library for X-ray astronomy."
authors = ["sdupourque <sdupourque@irap.omp.eu>"]
license = "MIT"
readme = "README.md"
homepage = "https://github.com/renecotyfanboy/jaxspec"
documentation = "https://jaxspec.readthedocs.io/en/latest/"


[tool.poetry.dependencies]
python = ">=3.10,<3.13"
jax = ">=0.4.33,<0.5.0"
numpy = "<2.0.0"
pandas = "^2.2.0"
astropy = "^6.0.0"
numpyro = "^0.15.3"
networkx = "^3.1"
matplotlib = "^3.8.0"
arviz = ">=0.17.1,<0.21.0"
chainconsumer = "^1.1.2"
simpleeval = ">=0.9.13,<1.1.0"
cmasher = "^1.6.3"
jaxopt = "^0.8.1"
tinygp = "^0.3.0"
seaborn = "^0.13.1"
sparse = "^0.15.4"
optimistix = ">=0.0.7,<0.0.10"
scipy = "<1.15"
<<<<<<< HEAD
mendeleev = ">=0.15,<0.19"
=======
mendeleev = ">=0.15,<0.20"
pyzmq = "<27"
>>>>>>> 92ad2fdf
jaxns = "<2.6"
pooch = "^1.8.2"
interpax = "^0.3.3"
watermark = "^2.4.3"
catppuccin = "^2.3.4"
flax = "^0.10.1"


[tool.poetry.group.docs.dependencies]
mkdocs = "^1.6.1"
mkdocs-material = "^9.4.6"
mkdocstrings = {extras = ["python"], version = ">=0.24,<0.28"}
mkdocs-jupyter = "^0.25.0"


[tool.poetry.group.test.dependencies]
chex = "^0.1.83"
mktestdocs = "^0.2.1"
coverage = "^7.3.2"
pytest-cov = ">=4.1,<7.0"
flake8 = "^7.0.0"
pytest = "^8.0.0"
testbook = "^0.4.2"


[tool.poetry.group.dev.dependencies]
pre-commit = ">=3.5,<5.0"
ruff = ">=0.2.1,<0.8.0"
jupyterlab = "^4.0.7"
notebook = "^7.0.6"
ipywidgets = "^8.1.1"

[tool.ruff]
line-length = 100
target-version = "py310"
extend-exclude = ["versioneer.py", "_version.py"]

[tool.ruff.lint]
select = ["D", "E", "F", "I", "UP", "W", "RUF"]
ignore = [
  "E501",
  "F841", # Local variable name is assigned to but never used
  "RUF001", # String contains ambiguous character (such as Greek letters)
  "RUF002", # Docstring contains ambiguous character (such as Greek letters)
  "RUF012", # Mutable class attributes should be annotated with `typing.ClassVar`
  "D100",
  "D101",
  "D102",
  "D103",
  "D104",
  "D105",
  "D107",
  "D200",
  "D202",
  "D203",
  "D204",
  "D205",
  "D209",
  "D212",
  "D213",
  "D301",
  "D400",
  "D401",
  "D403",
  "D413",
  "D415",
  "D417",
]

[tool.ruff.lint.pydocstyle]
convention = "google"

[tool.ruff.lint.isort]
lines-between-types = 1

[tool.ruff.lint.extend-per-file-ignores]
"__init__.py" = [
  "F401", # Module imported but unused
  "F403", # 'from module import *' used; unable to detect undefined names
]

[build-system]
requires = ["poetry-core"]
build-backend = "poetry.core.masonry.api"

[tool.poetry.scripts]
jaxspec-debug-info = "jaxspec.scripts.debug:debug_info"<|MERGE_RESOLUTION|>--- conflicted
+++ resolved
@@ -28,12 +28,7 @@
 sparse = "^0.15.4"
 optimistix = ">=0.0.7,<0.0.10"
 scipy = "<1.15"
-<<<<<<< HEAD
-mendeleev = ">=0.15,<0.19"
-=======
 mendeleev = ">=0.15,<0.20"
-pyzmq = "<27"
->>>>>>> 92ad2fdf
 jaxns = "<2.6"
 pooch = "^1.8.2"
 interpax = "^0.3.3"
