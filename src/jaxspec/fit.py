import haiku as hk
import jax.numpy as jnp
import arviz as az
import numpyro
import jax
import numpyro.distributions as dist
from abc import ABC, abstractmethod
from jax import random
from jax.flatten_util import ravel_pytree
from jax.tree_util import tree_map
from .analysis.results import ChainResult
from .model.abc import SpectralModel
from .data.instrument import Instrument
from numpyro.infer import MCMC, NUTS
from numpyro.infer.mcmc import MCMCKernel
from numpyro.distributions import Distribution, Poisson
from typing import Union


def build_prior(prior):
    """
    Build the prior distribution for the model parameters.

    to_set is supposed to be a numpyro distribution.

    It turns the distribution into a numpyro sample.
    """

    parameters = hk.data_structures.to_haiku_dict(prior)

    for i, (m, n, to_set) in enumerate(hk.data_structures.traverse(prior)):

        if isinstance(to_set, Distribution):
            parameters[m][n] = numpyro.sample(f'{m}_{n}', to_set)

    return parameters


class CountForwardModel(hk.Module):
    """
    A haiku module which allows to build the function that simulates the measured counts
    """

    def __init__(self, model: SpectralModel, instrument: Instrument):
        super().__init__()
        self.model = model
        self.energies = jnp.asarray(instrument.in_energies)
        self.transfer_matrix = jnp.asarray(instrument.transfer_matrix)

    def __call__(self, parameters):
        """
        Compute the count functions for a given observation.
        """

        expected_counts = self.transfer_matrix @ self.model(parameters, *self.energies)

        return jnp.clip(expected_counts, a_min=1e-6)


class ForwardModelFit(ABC):
    """
    Abstract class to fit a model to a given set of observation.
    """

    model: SpectralModel
<<<<<<< HEAD
    observations: list[Observation]
    count_function: hk.Transformed
    pars: dict

    def __init__(self, model: SpectralModel, observations: Observation | list[Observation]):

        self.model = model
        self.observations = [observations] if isinstance(observations, Observation) else observations
=======
    observation: Union[Instrument, list[Instrument]]
    count_function: hk.Transformed
    pars: dict

    def __init__(self, model: SpectralModel, observation: Union[Instrument, list[Instrument]]):

        self.model = model
        self.observation = [observation] if isinstance(observation, Instrument) else observation
>>>>>>> 3a815c0f
        self.pars = tree_map(lambda x: jnp.float64(x), self.model.params)

    @abstractmethod
    def fit(self, *args, **kwargs):
        """
        Abstract method to fit the model to the data.
        """
        pass


class BayesianModel(ForwardModelFit):
    """
    Class to fit a model to a given set of observation using a Bayesian approach.
    """

    samples: dict = {}

    def __init__(self, model, observations):
        super().__init__(model, observations)

    def numpyro_model(self, prior_distributions):

        def model():

            prior_params = build_prior(prior_distributions)

            for i, obs in enumerate(self.observations):

                transformed_model = hk.without_apply_rng(
                    hk.transform(lambda par: CountForwardModel(self.model, obs)(par))
                )

                obs_model = jax.jit(lambda p: transformed_model.apply(None, p))

                with numpyro.plate(f'obs_{i}', len(obs.observed_counts)):

                    numpyro.sample(
                        f'likelihood_obs_{i}',
                        Poisson(obs_model(prior_params)),
                        obs=obs.observed_counts
                    )

<<<<<<< HEAD
=======
            return prior_params # This could be removed ?

>>>>>>> 3a815c0f
        return model

    def fit(self,
            prior_distributions,
            rng_key: int = 0,
            num_chains: int = 4,
            num_warmup: int = 1000,
            num_samples: int = 1000,
            jit_model: bool = False,
            mcmc_kwargs: dict = {}):

        # Instantiate Bayesian model
        bayesian_model = self.numpyro_model(prior_distributions)

        chain_kwargs = {
            'num_warmup': num_warmup,
            'num_samples': num_samples,
            'num_chains': num_chains
        }

        kernel = NUTS(bayesian_model, max_tree_depth=7)
        mcmc = MCMC(kernel, **(chain_kwargs | mcmc_kwargs))

        mcmc.run(random.PRNGKey(rng_key))

<<<<<<< HEAD
        return ChainResult(self.model, self.observations, mcmc, self.model.params)
=======
        return ChainResult(mcmc, self.model.params)
>>>>>>> 3a815c0f
<|MERGE_RESOLUTION|>--- conflicted
+++ resolved
@@ -63,7 +63,6 @@
     """
 
     model: SpectralModel
-<<<<<<< HEAD
     observations: list[Observation]
     count_function: hk.Transformed
     pars: dict
@@ -72,16 +71,6 @@
 
         self.model = model
         self.observations = [observations] if isinstance(observations, Observation) else observations
-=======
-    observation: Union[Instrument, list[Instrument]]
-    count_function: hk.Transformed
-    pars: dict
-
-    def __init__(self, model: SpectralModel, observation: Union[Instrument, list[Instrument]]):
-
-        self.model = model
-        self.observation = [observation] if isinstance(observation, Instrument) else observation
->>>>>>> 3a815c0f
         self.pars = tree_map(lambda x: jnp.float64(x), self.model.params)
 
     @abstractmethod
@@ -124,11 +113,6 @@
                         obs=obs.observed_counts
                     )
 
-<<<<<<< HEAD
-=======
-            return prior_params # This could be removed ?
-
->>>>>>> 3a815c0f
         return model
 
     def fit(self,
@@ -154,8 +138,4 @@
 
         mcmc.run(random.PRNGKey(rng_key))
 
-<<<<<<< HEAD
-        return ChainResult(self.model, self.observations, mcmc, self.model.params)
-=======
-        return ChainResult(mcmc, self.model.params)
->>>>>>> 3a815c0f
+        return ChainResult(self.model, self.observations, mcmc, self.model.params)