--- conflicted
+++ resolved
@@ -3,10 +3,7 @@
 import jax
 import numpy as np
 import haiku as hk
-<<<<<<< HEAD
 from numpy.typing import ArrayLike
-=======
->>>>>>> 3a815c0f
 from collections.abc import Mapping
 from typing import TypeVar
 from .observation import Observation
@@ -30,11 +27,7 @@
 def fakeit(instrument: Instrument | list[Instrument],
            model: SpectralModel,
            parameters: Mapping[K, V],
-<<<<<<< HEAD
            rng_key: int = 0) -> ArrayLike | list[ArrayLike]:
-=======
-           rng_key: int = 0) -> np.array | list[np.array]:
->>>>>>> 3a815c0f
     """
     This function is a convenience function that allows to simulate spectra from a given model and a set of parameters.
     It requires an instrumental setup, and unlike in
@@ -84,11 +77,8 @@
 
     return fakeits[0] if len(fakeits) == 1 else fakeits
 
-<<<<<<< HEAD
+
 def fakeit_for_multiple_parameters(instrument: Instrument | list[Instrument],
-=======
-def fakeits(instrument: Instrument | list[Instrument],
->>>>>>> 3a815c0f
            model: SpectralModel,
            parameters: Mapping[K, V],
            rng_key: int = 0):
