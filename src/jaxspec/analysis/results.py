--- conflicted
+++ resolved
@@ -1,5 +1,4 @@
 import arviz as az
-<<<<<<< HEAD
 import numpy as np
 import matplotlib.pyplot as plt
 from ..data.observation import Observation
@@ -7,10 +6,6 @@
 from abc import ABC, abstractmethod
 from collections.abc import Mapping
 from typing import TypeVar, Tuple
-=======
-from collections.abc import Mapping
-from typing import TypeVar
->>>>>>> 3a815c0f
 from numpyro.infer import MCMC
 from haiku.data_structures import traverse
 
@@ -46,17 +41,13 @@
     #TODO : Add type hints
     #TODO : Add proper separation between params and samples, cf from haiku and numpyro
     def __init__(self,
-<<<<<<< HEAD
                  model: SpectralModel,
                  observations: list[Observation],
                  mcmc: MCMC,
                  structure: Mapping[K, V]):
 
         super().__init__(model, structure)
-=======
-                 mcmc: MCMC,
-                 structure: Mapping[K, V]):
->>>>>>> 3a815c0f
+
 
         self.inference_data = az.from_numpyro(mcmc)
         self.observations = observations
