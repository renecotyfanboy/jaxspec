from __future__ import annotations

from functools import cached_property
from typing import TYPE_CHECKING, Any, Literal, TypeVar

import arviz as az
import astropy.cosmology.units as cu
import astropy.units as u
import jax
import jax.numpy as jnp
import matplotlib.pyplot as plt
import numpy as np
import pandas as pd
import xarray as xr

from astropy.cosmology import Cosmology, Planck18
from astropy.units import Unit
from chainconsumer import Chain, ChainConsumer, PlotConfig
from jax.experimental.sparse import BCOO
from jax.typing import ArrayLike
from numpyro.handlers import seed
from scipy.special import gammaln

from ._plot import (
    BACKGROUND_COLOR,
    BACKGROUND_DATA_COLOR,
    COLOR_CYCLE,
    SPECTRUM_COLOR,
    SPECTRUM_DATA_COLOR,
    _compute_effective_area,
    _error_bars_for_observed_data,
    _plot_binned_samples_with_error,
    _plot_poisson_data_with_error,
)

if TYPE_CHECKING:
    from ..fit import BayesianModel
    from ..model.background import BackgroundModel

K = TypeVar("K")
V = TypeVar("V")
T = TypeVar("T")


def auto_in_axes(pytree, axis=0):
    """Return a pytree of 0/None depending on whether the leaf is batched."""
    return jax.tree.map(lambda x: axis if (hasattr(x, "ndim") and x.ndim > 0) else None, pytree)


class FitResult:
    """
    Container for the result of a fit using any ModelFitter class.
    """

    # TODO : Add type hints
    def __init__(
        self,
        bayesian_fitter: BayesianModel,
        inference_data: az.InferenceData,
        background_model: BackgroundModel = None,
    ):
        self.model = bayesian_fitter.spectral_model
        self.bayesian_fitter = bayesian_fitter
        self.inference_data = inference_data
        self.obsconfs = bayesian_fitter._observation_container
        self.background_model = background_model

        # Add the model used in fit to the metadata
        for group in self.inference_data.groups():
            group_name = group.split("/")[-1]
            metadata = getattr(self.inference_data, group_name).attrs
            # metadata["model"] = str(self.model)
            # TODO : Store metadata about observations used in the fitting process

    @property
    def converged(self) -> bool:
        r"""
        Convergence of the chain as computed by the $\hat{R}$ statistic.
        """

        return all(az.rhat(self.inference_data) < 1.01)

    def _ppc_folded_branches(self, obs_id):
        obs = self.obsconfs[obs_id]

        # Slice the parameters corresponding to the current ObsID
        if len(next(iter(self.input_parameters.values())).shape) > 2:
            idx = list(self.obsconfs.keys()).index(obs_id)
            obs_parameters = jax.tree.map(lambda x: x[..., idx], self.input_parameters)

        else:
            obs_parameters = self.input_parameters

        if self.bayesian_fitter.settings.get("sparse", False):
            transfer_matrix = BCOO.from_scipy_sparse(
                obs.transfer_matrix.data.to_scipy_sparse().tocsr()
            )

        else:
            transfer_matrix = np.asarray(obs.transfer_matrix.data.todense())

        energies = obs.in_energies

        flux_func = jax.jit(
            jax.vmap(jax.vmap(lambda p: self.model.photon_flux(p, *energies, split_branches=True)))
        )

        convolve_func = jax.jit(
            jax.vmap(jax.vmap(lambda flux: jnp.clip(transfer_matrix @ flux, a_min=1e-6)))
        )
        return jax.tree.map(
            lambda flux: np.random.poisson(convolve_func(flux)), flux_func(obs_parameters)
        )

    @cached_property
    def input_parameters(self) -> dict[str, ArrayLike]:
        """
        The input parameters of the model.
        """

        posterior = az.extract(self.inference_data, combined=False)

        samples_shape = (len(posterior.coords["chain"]), len(posterior.coords["draw"]))

        total_shape = tuple(
            posterior.sizes[d] for d in posterior.coords if not (("obs" in d) or ("bkg" in d))
        )

        posterior = {key: posterior[key].data for key in posterior.data_vars}

        with seed(rng_seed=0):
            input_parameters = self.bayesian_fitter.prior_distributions_func()

        for key, value in input_parameters.items():
            module, parameter = key.rsplit("_", 1)
            key_to_search = f"mod/~/{module}_{parameter}"

            if key_to_search in posterior.keys():
                # We add as extra dimension as there might be different values per observation
                if posterior[key_to_search].shape == samples_shape:
                    to_set = posterior[key_to_search][..., None]
                else:
                    to_set = posterior[key_to_search]

                input_parameters[f"{module}_{parameter}"] = to_set

            else:
                # The parameter is fixed in this case, so we just broadcast is over chain and draws
                input_parameters[f"{module}_{parameter}"] = value[None, None, ...]

            if len(total_shape) < len(input_parameters[f"{module}_{parameter}"].shape):
                # If there are only chains and draws, we reduce
                input_parameters[f"{module}_{parameter}"] = jnp.broadcast_to(
                    input_parameters[f"{module}_{parameter}"][..., 0], total_shape
                )

            else:
                input_parameters[f"{module}_{parameter}"] = jnp.broadcast_to(
                    input_parameters[f"{module}_{parameter}"], total_shape
                )

        return input_parameters

    def photon_flux(
        self,
        e_min: float,
        e_max: float,
        unit: Unit = u.photon / u.cm**2 / u.s,
        register: bool = False,
        n_points: int = 100,
    ) -> ArrayLike:
        """
        Compute the unfolded photon flux in a given energy band. The flux is then added to
        the result parameters so covariance can be plotted.

        Parameters:
            e_min: The lower bound of the energy band in observer frame.
            e_max: The upper bound of the energy band in observer frame.
            unit: The unit of the photon flux.
            register: Whether to register the flux with the other posterior parameters.
            n_points: The number of points to use for computing the unfolded spectrum.

        !!! warning
            Computation of the folded flux is not implemented yet. Feel free to open an
            [issue](https://github.com/renecotyfanboy/jaxspec/issues) in the GitHub repository.
        """

        @jax.jit
        @jnp.vectorize
        def vectorized_flux(*pars):
            parameters_pytree = jax.tree.unflatten(pytree_def, pars)
            return self.model.photon_flux(
                parameters_pytree, jnp.asarray([e_min]), jnp.asarray([e_max]), n_points=n_points
            )[0]

        flat_tree, pytree_def = jax.tree.flatten(self.input_parameters)
        flux = vectorized_flux(*flat_tree)
        conversion_factor = float((u.photon / u.cm**2 / u.s).to(unit))
        value = np.asarray(flux * conversion_factor)

        if register:
<<<<<<< HEAD
            data = xr.DataArray(
=======
            self.inference_data.posterior[f"mod/~/photon_flux_{e_min:.1f}_{e_max:.1f}"] = (
                list(self.inference_data.posterior.coords),
>>>>>>> ab1d51eb
                value,
                dims=self.inference_data.posterior.dims,
                coords={
                    "chain": self.inference_data.posterior.chain,
                    "draw": self.inference_data.posterior.draw,
                },
                name=f"mod/~/photon_flux_{e_min:.1f}_{e_max:.1f}",
            )

            self.inference_data.posterior[f"mod/~/photon_flux_{e_min:.1f}_{e_max:.1f}"] = data

        return value

    def energy_flux(
        self,
        e_min: float,
        e_max: float,
        unit: Unit = u.erg / u.cm**2 / u.s,
        register: bool = False,
        n_points: int = 100,
    ) -> ArrayLike:
        """
        Compute the unfolded energy flux in a given energy band. The flux is then added to
        the result parameters so covariance can be plotted.

        Parameters:
            e_min: The lower bound of the energy band in observer frame.
            e_max: The upper bound of the energy band in observer frame.
            unit: The unit of the energy flux.
            register: Whether to register the flux with the other posterior parameters.
            n_points: The number of points to use for computing the unfolded spectrum.

        !!! warning
            Computation of the folded flux is not implemented yet. Feel free to open an
            [issue](https://github.com/renecotyfanboy/jaxspec/issues) in the GitHub repository.
        """

        @jax.jit
        @jnp.vectorize
        def vectorized_flux(*pars):
            parameters_pytree = jax.tree.unflatten(pytree_def, pars)
            return self.model.energy_flux(
                parameters_pytree, jnp.asarray([e_min]), jnp.asarray([e_max]), n_points=n_points
            )[0]

        flat_tree, pytree_def = jax.tree.flatten(self.input_parameters)
        flux = vectorized_flux(*flat_tree)
        conversion_factor = float((u.keV / u.cm**2 / u.s).to(unit))
        value = np.asarray(flux * conversion_factor)

        if register:
<<<<<<< HEAD
            data = xr.DataArray(
=======
            self.inference_data.posterior[f"mod/~/energy_flux_{e_min:.1f}_{e_max:.1f}"] = (
                list(self.inference_data.posterior.coords),
>>>>>>> ab1d51eb
                value,
                dims=self.inference_data.posterior.dims,
                coords={
                    "chain": self.inference_data.posterior.chain,
                    "draw": self.inference_data.posterior.draw,
                },
                name=f"mod/~/energy_flux_{e_min:.1f}_{e_max:.1f}",
            )

            self.inference_data.posterior[f"mod/~/energy_flux_{e_min:.1f}_{e_max:.1f}"] = data

        return value

    def luminosity(
        self,
        e_min: float,
        e_max: float,
        redshift: float | ArrayLike = None,
        distance: float | ArrayLike = None,
        observer_frame: bool = True,
        cosmology: Cosmology = Planck18,
        unit: Unit = u.erg / u.s,
        register: bool = False,
        n_points=100,
    ) -> ArrayLike:
        """
        Compute the luminosity of the source specifying its redshift. The luminosity is then added to
        the result parameters so covariance can be plotted.

        Parameters:
            e_min: The lower bound of the energy band.
            e_max: The upper bound of the energy band.
            redshift: The redshift of the source. It can be a distribution of redshifts.
            observer_frame: Whether the input bands are defined in observer frame or not.
            cosmology: Chosen cosmology.
            unit: The unit of the luminosity.
            register: Whether to register the flux with the other posterior parameters.
        """

        if not observer_frame:
            raise NotImplementedError()

        if redshift is None and distance is None:
            raise ValueError("Either redshift or distance must be specified.")

        if distance is not None:
            if redshift is not None:
                raise ValueError("Redshift must be None as a distance is specified.")
            else:
                redshift = distance.to(
                    cu.redshift, cu.redshift_distance(cosmology, kind="luminosity")
                ).value

        @jax.jit
        @jnp.vectorize
        def vectorized_flux(*pars):
            parameters_pytree = jax.tree.unflatten(pytree_def, pars)
            return self.model.energy_flux(
                parameters_pytree,
                jnp.asarray([e_min]) * (1 + redshift),
                jnp.asarray([e_max]) * (1 + redshift),
                n_points=n_points,
            )[0]

        flat_tree, pytree_def = jax.tree.flatten(self.input_parameters)
        flux = vectorized_flux(*flat_tree) * (u.keV / u.cm**2 / u.s)
        value = np.asarray(
            (flux * (4 * np.pi * cosmology.luminosity_distance(redshift) ** 2)).to(unit)
        )

        if register:
<<<<<<< HEAD
            data = xr.DataArray(
=======
            self.inference_data.posterior[f"mod/~/luminosity_{e_min:.1f}_{e_max:.1f}"] = (
                list(self.inference_data.posterior.coords),
>>>>>>> ab1d51eb
                value,
                dims=self.inference_data.posterior.dims,
                coords={
                    "chain": self.inference_data.posterior.chain,
                    "draw": self.inference_data.posterior.draw,
                },
                name=f"mod/~/luminosity_{e_min:.1f}_{e_max:.1f}",
            )

            self.inference_data.posterior[f"mod/~/luminosity_{e_min:.1f}_{e_max:.1f}"] = data

        return value

    def to_chain(self, name: str, parameter_kind="mod") -> Chain:
        """
        Return a ChainConsumer Chain object from the posterior distribution of the parameters_type.

        Parameters:
            name: The name of the chain.
            parameter_kind: The kind of parameters to keep.
        """

        keys_to_drop = [
            key
            for key in self.inference_data.posterior.keys()
            if not key.startswith(parameter_kind)
        ]

        reduced_id = az.extract(
            self.inference_data,
            var_names=[f"~{key}" for key in keys_to_drop] if keys_to_drop else None,
            group="posterior",
        )

        df_list = []

        for var, array in reduced_id.data_vars.items():
            extra_dims = [dim for dim in array.dims if dim not in ["sample"]]

            if extra_dims:
                dim = extra_dims[
                    0
                ]  # We only support the case where the extra dimension comes from the observations

                for coord, obs_id in zip(array.coords[dim], self.obsconfs.keys()):
                    df = array.loc[{dim: coord}].to_pandas()
                    df.name += f"\n[{obs_id}]"
                    df_list.append(df)
            else:
                df_list.append(array.to_pandas())

        df = pd.concat(df_list, axis=1)

        df = df.rename(columns=lambda x: x.split("/~/")[-1])

        return Chain(samples=df, name=name)

    @property
    def log_likelihood(self) -> xr.Dataset:
        """
        Return the log_likelihood of each observation
        """
        log_likelihood = az.extract(self.inference_data, group="log_likelihood")
        dimensions_to_reduce = [
            coord for coord in log_likelihood.coords if coord not in ["sample", "draw", "chain"]
        ]
        return log_likelihood.sum(dimensions_to_reduce)

    @property
    def c_stat(self):
        r"""
        Return the C-statistic of the model

        The C-statistic is defined as:

        $$ C = 2 \sum_{i} M - D*log(M) + D*log(D) - D $$
        or
        $$ C = 2 \sum_{i} M - D*log(M)$$
        for bins with no counts

        """

        exclude_dims = ["chain", "draw", "sample"]
        all_dims = list(self.inference_data.log_likelihood.dims)
        reduce_dims = [dim for dim in all_dims if dim not in exclude_dims]
        data = self.inference_data.observed_data
        c_stat = -2 * (
            self.log_likelihood
            + (gammaln(data + 1) - (xr.where(data > 0, data * (np.log(data) - 1), 0))).sum(
                dim=reduce_dims
            )
        )

        return c_stat

    def plot_ppc(
        self,
        n_sigmas: int = 1,
        x_unit: str | u.Unit = "keV",
        y_type: Literal[
            "counts", "countrate", "photon_flux", "photon_flux_density"
        ] = "photon_flux_density",
        plot_background: bool = True,
        plot_components: bool = False,
        scale: Literal["linear", "semilogx", "semilogy", "loglog"] = "loglog",
        alpha_envelope: (float, float) = (0.15, 0.25),
        style: str | Any = "default",
        title: str | None = None,
        figsize: tuple[float, float] = (6, 6),
        x_lims: tuple[float, float] | None = None,
    ) -> list[plt.Figure]:
        r"""
        Plot the posterior predictive distribution of the model. It also features a residual plot, defined using the
        following formula:

        $$ \text{Residual} = \frac{\text{Observed counts} - \text{Posterior counts}}
        {(\text{Posterior counts})_{84\%}-(\text{Posterior counts})_{16\%}} $$

        Parameters:
            n_sigmas: The number of sigmas to plot the envelops.
            x_unit: The units of the x-axis. It can be either a string (parsable by astropy.units) or an astropy unit. It must be homogeneous to either a length, a frequency or an energy.
            y_type: The type of the y-axis. It can be either "counts", "countrate", "photon_flux" or "photon_flux_density".
            plot_background: Whether to plot the background model if it is included in the fit.
            plot_components: Whether to plot the components of the model separately.
            scale: The axes scaling
            alpha_envelope: The transparency range for envelops
            style: The style of the plot. It can be either a string or a matplotlib style context.
            title: The title of the plot.
            figsize: The size of the figure.
            x_lims: The limits of the x-axis.

        Returns:
            A list of matplotlib figures for each observation in the model.
        """

        obsconf_container = self.obsconfs
        figure_list = []
        x_unit = u.Unit(x_unit)

        match y_type:
            case "counts":
                y_units = u.ct
            case "countrate":
                y_units = u.ct / u.s
            case "photon_flux":
                y_units = u.ct / u.cm**2 / u.s
            case "photon_flux_density":
                y_units = u.ct / u.cm**2 / u.s / x_unit
            case _:
                raise ValueError(
                    f"Unknown y_type: {y_type}. Must be 'counts', 'countrate', 'photon_flux' or 'photon_flux_density'"
                )

        with plt.style.context(style):
            for obs_id, obsconf in obsconf_container.items():
                fig, ax = plt.subplots(
                    2,
                    1,
                    figsize=figsize,
                    sharex="col",
                    height_ratios=[0.7, 0.3],
                )

                legend_plots = []
                legend_labels = []

                count = az.extract(
                    self.inference_data, var_names=f"obs/~/{obs_id}", group="posterior_predictive"
                ).values.T

                xbins, exposure, integrated_arf = _compute_effective_area(obsconf, x_unit)

                match y_type:
                    case "counts":
                        denominator = 1
                    case "countrate":
                        denominator = exposure
                    case "photon_flux":
                        denominator = integrated_arf * exposure
                    case "photon_flux_density":
                        denominator = (xbins[1] - xbins[0]) * integrated_arf * exposure

                y_samples = count * u.ct / denominator

                y_samples = y_samples.to(y_units)

                y_observed, y_observed_low, y_observed_high = _error_bars_for_observed_data(
                    obsconf.folded_counts.data, denominator, y_units
                )

                # Use the helper function to plot the data and posterior predictive
                model_plot = _plot_binned_samples_with_error(
                    ax[0],
                    xbins.value,
                    y_samples.value,
                    color=SPECTRUM_COLOR,
                    n_sigmas=n_sigmas,
                    alpha_envelope=alpha_envelope,
                )

                true_data_plot = _plot_poisson_data_with_error(
                    ax[0],
                    xbins.value,
                    y_observed.value,
                    y_observed_low.value,
                    y_observed_high.value,
                    color=SPECTRUM_DATA_COLOR,
                    alpha=0.7,
                )

                lowest_y = np.nanmin(y_observed)
                highest_y = np.nanmax(y_observed)

                legend_plots.append((true_data_plot,))
                legend_labels.append("Observed")
                legend_plots += model_plot
                legend_labels.append("Model")

                # Plot the residuals
                residual_samples = (obsconf.folded_counts.data - count) / np.diff(
                    np.percentile(count, [16, 84], axis=0), axis=0
                )

                _plot_binned_samples_with_error(
                    ax[1],
                    xbins.value,
                    residual_samples,
                    color=SPECTRUM_COLOR,
                    n_sigmas=n_sigmas,
                    alpha_envelope=alpha_envelope,
                )

                if plot_components:
                    for (component_name, count), color in zip(
                        self._ppc_folded_branches(obs_id).items(), COLOR_CYCLE
                    ):
                        # _ppc_folded_branches returns (n_chains, n_draws, n_bins) shaped arrays so we must flatten it
                        y_samples = (
                            count.reshape((count.shape[0] * count.shape[1], -1))
                            * u.ct
                            / denominator
                        )

                        y_samples = y_samples.to(y_units)

                        component_plot = _plot_binned_samples_with_error(
                            ax[0],
                            xbins.value,
                            y_samples.value,
                            color=color,
                            linestyle="dashdot",
                            n_sigmas=n_sigmas,
                            alpha_envelope=alpha_envelope,
                        )

                        name = component_name.split("*")[-1]

                        legend_plots += component_plot
                        legend_labels.append(name)

                if self.background_model is not None and plot_background:
                    # We plot the background only if it is included in the fit, i.e. by subtracting
                    bkg_count = (
                        None
                        if self.background_model is None
                        else az.extract(
                            self.inference_data,
                            var_names=f"bkg/~/{obs_id}",
                            group="posterior_predictive",
                        ).values.T
                    )

                    y_samples_bkg = (bkg_count * u.ct / denominator).to(y_units)

                    y_observed_bkg, y_observed_bkg_low, y_observed_bkg_high = (
                        _error_bars_for_observed_data(
                            obsconf.folded_background.data, denominator, y_units
                        )
                    )

                    model_bkg_plot = _plot_binned_samples_with_error(
                        ax[0],
                        xbins.value,
                        y_samples_bkg.value,
                        color=BACKGROUND_COLOR,
                        alpha_envelope=alpha_envelope,
                        n_sigmas=n_sigmas,
                    )

                    true_bkg_plot = _plot_poisson_data_with_error(
                        ax[0],
                        xbins.value,
                        y_observed_bkg.value,
                        y_observed_bkg_low.value,
                        y_observed_bkg_high.value,
                        color=BACKGROUND_DATA_COLOR,
                        alpha=0.7,
                    )

                    # lowest_y = np.nanmin(lowest_y.min, np.nanmin(y_observed_bkg.value).astype(float))
                    # highest_y = np.nanmax(highest_y.value.astype(float), np.nanmax(y_observed_bkg.value).astype(float))

                    legend_plots.append((true_bkg_plot,))
                    legend_labels.append("Observed (bkg)")
                    legend_plots += model_bkg_plot
                    legend_labels.append("Model (bkg)")

                max_residuals = min(3.5, np.nanmax(np.abs(residual_samples)))

                ax[0].loglog()
                ax[1].set_ylim(-np.nanmax([3.5, max_residuals]), +np.nanmax([3.5, max_residuals]))
                ax[0].set_ylabel(f"Folded spectrum\n [{y_units:latex_inline}]")
                ax[1].set_ylabel("Residuals \n" + r"[$\sigma$]")

                match getattr(x_unit, "physical_type"):
                    case "length":
                        ax[1].set_xlabel(f"Wavelength \n[{x_unit:latex_inline}]")
                    case "energy":
                        ax[1].set_xlabel(f"Energy \n[{x_unit:latex_inline}]")
                    case "frequency":
                        ax[1].set_xlabel(f"Frequency \n[{x_unit:latex_inline}]")
                    case _:
                        RuntimeError(
                            f"Unknown physical type for x_units: {x_unit}. "
                            f"Must be 'length', 'energy' or 'frequency'"
                        )

                ax[1].axhline(0, color=SPECTRUM_DATA_COLOR, ls="--")
                ax[1].axhline(-3, color=SPECTRUM_DATA_COLOR, ls=":")
                ax[1].axhline(3, color=SPECTRUM_DATA_COLOR, ls=":")

                ax[1].set_yticks([-3, 0, 3], labels=[-3, 0, 3])
                ax[1].set_yticks(range(-3, 4), minor=True)

                ax[0].set_xlim(xbins.value.min(), xbins.value.max())
                ax[0].set_ylim(lowest_y.value * 0.8, highest_y.value * 1.2)
                ax[0].legend(legend_plots, legend_labels)

                match scale:
                    case "linear":
                        ax[0].set_xscale("linear")
                        ax[0].set_yscale("linear")
                    case "semilogx":
                        ax[0].set_xscale("log")
                        ax[0].set_yscale("linear")
                    case "semilogy":
                        ax[0].set_xscale("linear")
                        ax[0].set_yscale("log")
                    case "loglog":
                        ax[0].set_xscale("log")
                        ax[0].set_yscale("log")

                if x_lims is not None:
                    ax[0].set_xlim(*x_lims)

                fig.align_ylabels()
                plt.subplots_adjust(hspace=0.0)
                fig.suptitle(f"Posterior predictive - {obs_id}" if title is None else title)
                fig.tight_layout()
                figure_list.append(fig)
                # fig.show()

        plt.tight_layout()
        plt.show()

        return figure_list

    def table(self) -> str:
        r"""
        Return a formatted $\LaTeX$ table of the results of the fit.
        """

        consumer = ChainConsumer()
        consumer.add_chain(self.to_chain("Model"))

        return consumer.analysis.get_latex_table(caption="Fit result", label="tab:results")

    def plot_corner(
        self,
        config: PlotConfig = PlotConfig(usetex=False, summarise=False, label_font_size=12),
        **kwargs: Any,
    ) -> plt.Figure:
        """
        Plot the corner plot of the posterior distribution of the parameters_type. This method uses the ChainConsumer.

        Parameters:
            config: The configuration of the plot.
            **kwargs: Additional arguments passed to ChainConsumer.plotter.plot. Some useful parameters are :
                - columns : list of parameters to plot.
        """

        consumer = ChainConsumer()
        consumer.add_chain(self.to_chain("Results"))
        consumer.set_plot_config(config)

        # Context for default mpl style
        with plt.style.context("default"):
            return consumer.plotter.plot(**kwargs)<|MERGE_RESOLUTION|>--- conflicted
+++ resolved
@@ -199,12 +199,9 @@
         value = np.asarray(flux * conversion_factor)
 
         if register:
-<<<<<<< HEAD
-            data = xr.DataArray(
-=======
+
             self.inference_data.posterior[f"mod/~/photon_flux_{e_min:.1f}_{e_max:.1f}"] = (
                 list(self.inference_data.posterior.coords),
->>>>>>> ab1d51eb
                 value,
                 dims=self.inference_data.posterior.dims,
                 coords={
@@ -256,12 +253,9 @@
         value = np.asarray(flux * conversion_factor)
 
         if register:
-<<<<<<< HEAD
-            data = xr.DataArray(
-=======
+
             self.inference_data.posterior[f"mod/~/energy_flux_{e_min:.1f}_{e_max:.1f}"] = (
                 list(self.inference_data.posterior.coords),
->>>>>>> ab1d51eb
                 value,
                 dims=self.inference_data.posterior.dims,
                 coords={
@@ -333,12 +327,9 @@
         )
 
         if register:
-<<<<<<< HEAD
-            data = xr.DataArray(
-=======
+
             self.inference_data.posterior[f"mod/~/luminosity_{e_min:.1f}_{e_max:.1f}"] = (
                 list(self.inference_data.posterior.coords),
->>>>>>> ab1d51eb
                 value,
                 dims=self.inference_data.posterior.dims,
                 coords={
