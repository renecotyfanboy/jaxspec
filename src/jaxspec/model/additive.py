--- conflicted
+++ resolved
@@ -75,9 +75,8 @@
         norm = hk.get_parameter('norm', [], init=Constant(1))
 
         return norm*energy**(-(a + b*jnp.log(energy)))
-<<<<<<< HEAD
-    
-    
+
+
 class BlackBody(AdditiveComponent):
     r"""
     A black body model
@@ -91,7 +90,14 @@
 
         :math:`K` : :math:`L_{39}/D_{10}^{2}`, where :math:`L_{39}` is the source luminosity in units of `1O^{39}` erg/s and `D_{10}` is the distance to the source in units of 10 kpc
          :math:`\left[\right]`
-=======
+    """
+
+    def __call__(self, energy):
+
+        kT = hk.get_parameter('kT', [], init=Constant(11/3))
+        norm = hk.get_parameter('norm', [], init=Constant(1))
+
+        return norm*8.0525*energy**2/((kT**4)*(jnp.exp(energy/kT)-1))
 
 
 class Gauss(AdditiveComponent):
@@ -108,20 +114,12 @@
         :math:`\sigma` : Width of the line :math:`\left[\text{keV}\right]`
 
         :math:`K` : Normalization :math:`\left[\frac{\text{photons}}{\text{cm}^2\text{s}}\right]`
->>>>>>> c3051661
     """
 
     def __call__(self, energy):
 
-<<<<<<< HEAD
-        kT = hk.get_parameter('kT', [], init=Constant(11/3))
-        norm = hk.get_parameter('norm', [], init=Constant(1))
-
-        return norm*8.0525*energy**2/((kT**4)*(jnp.exp(energy/kT)-1))
-=======
         line_energy = hk.get_parameter('E_l', [], init=Constant(1))
         sigma = hk.get_parameter('sigma', [], init=Constant(1))
         norm = hk.get_parameter('norm', [], init=Constant(1))
 
-        return norm*(1/(jnp.sqrt(2*jnp.pi)*sigma))*jnp.exp(-(energy-line_energy)**2/(2*sigma**2))
->>>>>>> c3051661
+        return norm*(1/(jnp.sqrt(2*jnp.pi)*sigma))*jnp.exp(-(energy-line_energy)**2/(2*sigma**2))